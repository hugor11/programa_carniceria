--- conflicted
+++ resolved
@@ -16,19 +16,15 @@
 python pos_gui.py
 ```
 
-<<<<<<< HEAD
 Se abrirá una ventana con pestañas para ventas, inventario y métricas. Requiere un entorno gráfico disponible.
 
 ## Integración con balanza
 
-El sistema puede leer automáticamente el peso de una balanza conectada por
-puerto serial (`/dev/ttyUSB0`). Si no se detecta una balanza, se solicitará el
-peso de forma manual.
+El sistema puede leer automáticamente el peso de una balanza conectada por puerto serial (`/dev/ttyUSB0`). Si no se detecta una balanza, se solicitará el peso de forma manual.
 
 ## API REST básica
 
-Se incluye un servidor HTTP sencillo para integrar el POS con otras
-aplicaciones.
+Se incluye un servidor HTTP sencillo para integrar el POS con otras aplicaciones.
 
 ```bash
 python api.py
@@ -38,7 +34,4 @@
 
 - `GET /inventory` – Lista de productos con su peso actual.
 - `POST /sales` – Registra una venta. Se envía JSON con `product` y `weight`.
-- `GET /metrics` – Devuelve ganancias acumuladas y mermas.
-=======
-Se abrirá una ventana con pestañas para ventas, inventario y métricas. Requiere un entorno gráfico disponible.
->>>>>>> 1a219ea9
+- `GET /metrics` – Devuelve ganancias acumuladas y mermas.